--- conflicted
+++ resolved
@@ -673,11 +673,7 @@
         FlowDefinitionArn = ssm.get_parameter(Name=f"/{os.environ.get('METRIC_NAMESPACE', 'IDP')}/FlowDefinitionArn")['Parameter']['Value']
         human_review_id = generate_random_string(2)
         response = a2i_runtime_client.start_human_loop(
-<<<<<<< HEAD
-            HumanLoopName=f"review-bda-{execution_id}-{human_review_id}",
-=======
             HumanLoopName=f"review-bda-{human_review_id}-{execution_id}-{record_number}-{page_id_num}",
->>>>>>> 62ccd708
             FlowDefinitionArn=FlowDefinitionArn,
             HumanLoopInput={"InputContent": json.dumps(human_loop_input)}
         )
@@ -829,10 +825,7 @@
     
     now = datetime.datetime.now().isoformat()
     hitl_triggered = False
-<<<<<<< HEAD
-=======
     overall_hitl_triggered = False
->>>>>>> 62ccd708
 
     for record_number, segment in enumerate(segment_metadata, start=1):
         logger.info(f"Processing segment for execution id: {execution_id}")
@@ -909,10 +902,7 @@
             if low_confidence:
                 hitl_triggered = low_confidence
                 metrics.put_metric('HITLTriggered', 1)
-<<<<<<< HEAD
-=======
                 overall_hitl_triggered = True
->>>>>>> 62ccd708
                 for page_number in page_indices:
                     page_str = str(page_number)
                     key_values = pagespecific_details['key_value_details'].get(page_str, [])
@@ -941,10 +931,7 @@
         else:
             if enable_hitl == 'true':
                 std_hitl = 'true'
-<<<<<<< HEAD
-=======
                 # std_hitl = None # HITL for standard output blueprint match is disabled until we have option to choose Blueprint in A2I
->>>>>>> 62ccd708
             else:
                 std_hitl = None 
             # Process standard output if no custom output match
@@ -956,12 +943,8 @@
             page_array = list(range(start_page, end_page + 1))
             item.update({
                 "page_array": page_array,
-<<<<<<< HEAD
-                "hitl_triggered": std_hitl,
-=======
                 # "hitl_triggered": std_hitl,
                 "hitl_triggered": None,
->>>>>>> 62ccd708
                 "extraction_bp_name": "None",
                 "extracted_result": std_output
             })
@@ -971,38 +954,12 @@
                 record_number=record_number,
                 bp_match=segment.get('custom_output_status'),
                 extraction_bp_name="None",
-<<<<<<< HEAD
-                hitl_triggered=std_hitl,
-=======
                 # hitl_triggered=std_hitl,
                 hitl_triggered=None,
->>>>>>> 62ccd708
                 page_array=page_array,
                 review_portal_url=SAGEMAKER_A2I_REVIEW_PORTAL_URL
             )
             
-<<<<<<< HEAD
-            hitl_triggered = std_hitl
-            if enable_hitl == 'true':
-                for page_number in range(start_page, end_page + 1):
-                    ImageUri = f"s3://{output_bucket}/{object_key}/pages/{page_number}/image.jpg"
-                    try:
-                        human_loop_response = start_human_loop(
-                            execution_id=execution_id,
-                            kv_pairs=[],
-                            source_image_uri=ImageUri,
-                            bounding_boxes=[],
-                            blueprintName="",
-                            bp_confidence=0.00,
-                            confidenceThreshold=confidence_threshold,
-                            page_id=page_number,
-                            page_indices=page_array,
-                            record_number=record_number
-                        )
-                        logger.info(f"Triggered human loop for page {page_number}: {human_loop_response}")
-                    except Exception as e:
-                        logger.error(f"Failed to start human loop for page {page_number}: {str(e)}")
-=======
             # hitl_triggered = std_hitl
             hitl_triggered = None
             # if enable_hitl == 'true':
@@ -1025,7 +982,6 @@
             #             logger.info(f"Triggered human loop for page {page_number}: {human_loop_response}")
             #         except Exception as e:
             #             logger.error(f"Failed to start human loop for page {page_number}: {str(e)}")
->>>>>>> 62ccd708
         
         document.hitl_metadata.append(hitl_metadata)
 
@@ -1036,11 +992,7 @@
             except Exception as e:
                 logger.error(f"Error saving to DynamoDB: {str(e)}")
     
-<<<<<<< HEAD
-    return document, hitl_triggered
-=======
     return document, overall_hitl_triggered
->>>>>>> 62ccd708
 
 def handler(event, context):
     """
@@ -1191,11 +1143,7 @@
                             execution_id,
                             document
                         )
-<<<<<<< HEAD
-                        if hitl_result:
-=======
                         if hitl_result or hitl_triggered== "true":
->>>>>>> 62ccd708
                             hitl_triggered = "true"
                 elif isinstance(output_metadata, dict):
                     for asset_id, asset in output_metadata.items():
@@ -1208,11 +1156,7 @@
                             execution_id,
                             document
                         )
-<<<<<<< HEAD
-                        if hitl_result:
-=======
                         if hitl_result or hitl_triggered== "true":
->>>>>>> 62ccd708
                             hitl_triggered = "true"
                 else:
                     logger.error("Unexpected output_metadata format in job_metadata.json")
