--- conflicted
+++ resolved
@@ -38,17 +38,10 @@
 const formatCostCell = (rowItem) => {
   if (rowItem.isTotal) {
     return <Box fontWeight="bold">{`${rowItem.note}: ${rowItem.cost}`}</Box>;
-<<<<<<< HEAD
   }
   if (rowItem.isSubtotal) {
     return <Box fontWeight="bold" color="text-body-secondary">{`${rowItem.note}: ${rowItem.cost}`}</Box>;
   }
-=======
-  }
-  if (rowItem.isSubtotal) {
-    return <Box fontWeight="bold" color="text-body-secondary">{`${rowItem.note}: ${rowItem.cost}`}</Box>;
-  }
->>>>>>> 83c0e0e3
   return rowItem.cost;
 };
 
